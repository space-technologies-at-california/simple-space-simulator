--- conflicted
+++ resolved
@@ -69,6 +69,8 @@
     float
         duration of an orbit in seconds
     """
+    assert isinstance(altitude, (int, float)) and altitude > 0, "altitude must be a positive value"
+    assert isinstance(radius, (int, float)) and radius > 0, "radius must be a positive value"
     return 2 * math.pi * math.sqrt((radius + altitude) ** 3 / (constants.G * constants.M_EARTH))
 
 
@@ -90,14 +92,10 @@
     int
         number of steps
     """
-<<<<<<< HEAD
-    return int(orbital_period(altitude, radius) / time_per_step)
-=======
     assert isinstance(altitude, (int, float)) and altitude > 0, "altitude must be a positive value"
     assert isinstance(time_per_step, (int, float)) and time_per_step > 0, "time_per_step must be a positive value"
     assert isinstance(radius, (int, float)) and radius > 0, "radius must be a positive value"
-    return int(2 * math.pi * math.sqrt((radius + altitude) ** 3 / (constants.G * constants.M_EARTH)) / time_per_step)
->>>>>>> c67675d4
+    return int(orbital_period(altitude, radius) / time_per_step)
 
 
 """
